/// <reference path="../../typings/tsd.d.ts" />

import _ = require("lodash");
import chalk = require("chalk");
import errHandler = require("./errorhandler");
import fs = require("fs");
import inquirer = require("inquirer");
import loc = require("./loc");
import log = require("./logger");
<<<<<<< HEAD
import _package = require("./package");
=======
import pkg = require("./package");
>>>>>>> e6d027ed
import path = require("path");
import program = require("commander");
import publish = require("./publish");
import Q = require("q");
import settings = require("./settings");
import upgrade = require("./upgrade");

module App {
	let defaultSettings = {
		package: {
			root: process.cwd(),
			manifestGlobs: ["vss-extension.json"],
			outputPath: "{auto}",
			overrides: null,
			locRoot: null,
			resjsonPath: null
		},
		publish: {
			galleryUrl: "https://app.market.visualstudio.com",
			token: null,
			vsixPath: null,
			publisher: null,
			extensionId: null,
			shareWith: []
		}
	};
	
	function doPackageCreate(settings: settings.PackageSettings): Q.Promise<string> {
		log.info("Begin package creation", 1);
<<<<<<< HEAD
		let merger = new _package.Package.Merger(settings);
		log.info("Merge partial manifests", 2);
		return merger.merge().then((vsixComponents) => {
			log.success("Merged successfully");
			let vsixWriter = new _package.Package.VsixWriter(vsixComponents.vsoManifest, vsixComponents.vsixManifest, vsixComponents.files);
=======
		let merger = new pkg.Package.Merger(settings);
		log.info("Merge partial manifests", 2);
		return merger.merge().then((vsixComponents) => {
			log.success("Merged successfully");
			let vsixWriter = new pkg.Package.VsixWriter(settings, vsixComponents);
>>>>>>> e6d027ed
			log.info("Beginning writing VSIX", 2);
			return vsixWriter.writeVsix().then((outPath: string) => {
				log.info("VSIX written to: %s", 3, outPath);
				return outPath;
			});
		}).then((outPath) => {
			log.success("Successfully created VSIX package.");
			return outPath;
		});
	}
	
	function doPublish(settings: settings.PublishSettings): Q.Promise<any> {
		log.info("Begin publish to Gallery", 1);
		let publisher = new publish.Publish.PackagePublisher(settings);
		return publisher.publish().then(() => {
			log.success("Successfully published VSIX from %s to the gallery.", settings.vsixPath);
		});
	}
	
	function doSharing(settings: settings.PublishSettings, unshare: boolean = false): Q.Promise<any> {
		log.info("Begin %ssharing with accounts: %s", 1, unshare ? "un-" : "", settings.shareWith.join(", "));
		let sharingMgr = new publish.Publish.SharingManager(settings);
		if (!unshare) {
			return sharingMgr.shareWith(settings.shareWith).then(() => {
				log.success("Extension shared successfully.");
			});
		} else {
			return sharingMgr.unshareWith(settings.shareWith).then(() => {
				log.success("Extension un-shared successfully.");
			});
		}
	}
	
	export function publishVsix(options: settings.CommandLineOptions): Q.Promise<any> {
		return settings.resolveSettings(options, defaultSettings).then((settings) => {
			return Q.Promise<string>((resolve, reject, notify) => {
				try {
					if (!settings.package) {
						log.info("VSIX was manually specified. Skipping generation.", 1);
						resolve(settings.publish.vsixPath);
					} else {
						resolve(doPackageCreate(settings.package));
					}
				} catch (err) {
					reject(err);
				}
			}).then((vsixPath) => {
				settings.publish.vsixPath = vsixPath;
				return doPublish(settings.publish);
			}).then(() => {
				if (settings.publish.shareWith && settings.publish.shareWith.length > 0) {
					return doSharing(settings.publish);
				}
			});
		}).catch(errHandler.errLog);
	}
	
	export function shareExtension(options: settings.CommandLineOptions): Q.Promise<any> {
		return settings.resolveSettings(options, defaultSettings).then((settings) => {
			if (settings.publish.shareWith && settings.publish.shareWith.length > 0) {
				return doSharing(settings.publish);
			} else {
				throw "You must specify specific accounts to share with.";
			}
		}).catch(errHandler.errLog);
	}
	
	export function unshareExtension(options: settings.CommandLineOptions): Q.Promise<any> {
		return settings.resolveSettings(options, defaultSettings).then((settings) => {
			if (settings.publish.shareWith && settings.publish.shareWith.length > 0) {
				return doSharing(settings.publish, true);
			} else {
				throw "You must specify specific accounts to un-share with.";
			}
		}).catch(errHandler.errLog);
	}
	
	export function showExtension(options: settings.CommandLineOptions): Q.Promise<any> {
		return settings.resolveSettings(options, defaultSettings).then((settings) => {
			log.info("Getting extension info...", 1);
			let sharingMgr = new publish.Publish.SharingManager(settings.publish);
			return sharingMgr.getExtensionInfo().then((info) => {
				log.info(JSON.stringify(info, null, 4), 3);
			});
		}).catch(errHandler.errLog);
	}
	
	export function createPackage(options: settings.CommandLineOptions): Q.Promise<any> {
		return settings.resolveSettings(options, defaultSettings).then((settings) => {
			return doPackageCreate(settings.package);
		}).catch(errHandler.errLog);
	}
	
	export function createPublisher(name: string, displayName: string, description: string, options: settings.CommandLineOptions): Q.Promise<any> {
		log.info("Creating publisher %s", 1, name);
		return settings.resolveSettings(options, defaultSettings).then((options) => {
			let pubManager = new publish.Publish.PublisherManager(options.publish);
			return pubManager.createPublisher(name, displayName, description);
		}).then(() => {
			log.success("Successfully created publisher `%s`", name);
		}).catch(errHandler.errLog);
	}
	
	export function deletePublisher(publisherName: string, options: settings.CommandLineOptions): Q.Promise<any> {
		log.info("Deleting publisher %s", 1, publisherName);
		return settings.resolveSettings(options, defaultSettings).then((options) => {
			let pubManager = new publish.Publish.PublisherManager(options.publish);
			return pubManager.deletePublisher(publisherName);
		}).then(() => {
			log.success("Successfully deleted publisher `%s`", publisherName);
		}).catch(errHandler.errLog);
	}
	
	export function toM85(pathToManifest: string, publisherName: string, outputPath: string, options: settings.CommandLineOptions): Q.Promise<any> {
		let outPath = outputPath;
		if (!outputPath) {
			outPath = pathToManifest;
		}
		if (fs.existsSync(outPath) && !options.forceOverwrite) {
			log.error("File %s already exists. Specify the -f to force overwriting this file.", outPath);
			process.exit(-1);
		}
		if (!publisherName) {
			log.error("Publisher name not specified.");
			process.exit(-1);
		}
		let upgrader = new upgrade.ToM85(pathToManifest, publisherName);
		return upgrader.execute(outPath).then(() => {
			log.success("Successfully upgraded manifest to M85. Result written to %s", outPath);
		}).catch(errHandler.errLog);
	}
	
	export function genResources(generatedResjsonPath: string, options: settings.CommandLineOptions) {
		return settings.resolveSettings(options, defaultSettings).then((settings) => {
			log.info("Begin resource generation", 1);
			let merger = new pkg.Package.Merger(settings.package);
			log.info("Merge partial manifests", 2);
			return merger.merge().then((vsixComponents) => {
				let resFilePath = path.resolve(settings.package.root, generatedResjsonPath);
				log.info("Writing resources to '%s'", 2, resFilePath);
				return loc.LocPrep.writeResourceFile(resFilePath, vsixComponents.resources.combined).then(() => resFilePath);
			});
		}).then((outPath) => {
			log.success("Wrote resources to '%s'", outPath);
		}).catch(errHandler.errLog);
	}
}

let version = process.version.split(".");
if (parseInt(version[1], 10) < 12 && version[0] === "v0") {
	log.error("Please upgrade to NodeJS v0.12.x or higher");
	process.exit(-1);
}

program
	.version("0.4.14")
	.option("--fiddler", "Use the fiddler proxy for REST API calls.")
	.option("--nologo", "Suppress printing the VSET logo.")
	.option("--debug", "Print debug log messages.")
	.option("--save", "Save command line options to ./settings.vset.json")
	.option("--bypass-validation", "Bypass local validation during packaging.")
	.usage("command [options]");

program
	.command("package")
	.description("Create a vsix package for an extension.")
	.option("-r, --root <root>", "Specify the root for files in your vsix package. [.]")
	.option("-m, --manifest-glob <glob>", "Specify the pattern for manifest files to join. [vss-extension.json]")
	.option("-o, --output-path <output>", "Specify the path and file name of the generated vsix. [{auto}]")
	.option("-s, --settings <settings_path>", "Specify the path to a settings file. [./settings.vset.json]")
	.option("-i, --override <overrides_JSON>", "Specify a JSON string to override anything in the manifests.")
	.option("-p, --publisher <publisher>", "Specify/override the publisher of the extension.")
	.option("-e, --extension <extension_id>", "Specify/override the extension id of the extension.")
	.option("-l, --loc-root <loc_root>", "Specify the root for localization files (see README for more info). [en-US]")	
	.action(App.createPackage);
	
program
	.command("publish")
	.description("Publish a VSIX package to your account. Generates the VSIX using [package_settings_path] unless --vsix is specified.")
	.option("-v, --vsix <path_to_vsix>", "If specified, publishes this VSIX package instead of auto-packaging.")
	.option("-r, --root <root>", "Specify the root for files in your vsix package. [.]")
	.option("-m, --manifest-glob <glob>", "Specify the pattern for manifest files to join. [vss-extension.json]")
	.option("-o, --output-path <output>", "Specify the path and file name of the generated vsix. [{auto}]")
	.option("-p, --publisher <publisher>", "Specify/override the publisher of the extension.")
	.option("-e, --extension <extension_id>", "Specify/override the extension id of the extension.")
	.option("-i, --override <overrides_JSON>", "Specify a JSON string to override anything in the manifests.")
	.option("-g, --gallery-url <gallery_url>", "Specify the URL to the gallery. [https://app.market.visualstudio.com]")
	.option("-t, --token <token>", "Specify your personal access token.")
	.option("-w, --share-with <share_with>", "Comma-separated list of accounts to share the extension with after it is published.")
	.option("-s, --settings <settings_path>", "Specify the path to a settings file. [./settings.vset.json]")
	.option("-l, --loc-root <loc_root>", "Specify the root for localization files (see README for more info). [en-US]")
	.action(App.publishVsix);
	
program
	.command("create-publisher <name> <display_name> <description>")
	.description("Create a publisher")
	.option("-g, --gallery-url <gallery_url>", "Specify the URL to the gallery. [https://app.market.visualstudio.com]")
	.option("-t, --token <token>", "Specify your personal access token.")
	.option("-s, --settings <settings_path>", "Specify the path to a settings file. [./settings.vset.json]")
	.action(App.createPublisher);
	
program
	.command("delete-publisher <publisher_name>")
	.description("Delete a publisher")
	.option("-g, --gallery-url <gallery_url>", "Specify the URL to the gallery. [https://app.market.visualstudio.com]")
	.option("-t, --token <token>", "Specify your personal access token.")
	.option("-s, --settings <settings_path>", "Specify the path to a settings file. [./settings.vset.json]")
	.action(App.deletePublisher);
	
program
	.command("share")
	.description("Share a private extension with other accounts.")
	.option("-w, --share-with <share_with>", "Comma-separated list of accounts to share the extension with.")
	.option("-p, --publisher <publisher>", "Specify the publisher of the extension to be shared.")
	.option("-e, --extension <extension_id>", "Specify the name of the extension to be shared.")
	.option("-v, --vsix <path_to_vsix>", "If specified, discovers the publisher & extension ID from the package.")
	.option("-g, --gallery-url <gallery_url>", "Specify the URL to the gallery. [https://app.market.visualstudio.com]")
	.option("-t, --token <token>", "Specify your personal access token.")
	.option("-s, --settings <settings_path>", "Specify the path to a settings file. [./settings.vset.json]")
	.action(App.shareExtension);
	
program
	.command("unshare")
	.description("Un-share a private extension with other accounts.")
	.option("-w, --unshare-with <unshare_with>", "Comma-separated list of accounts to un-share the extension with.")
	.option("-p, --publisher <publisher>", "Specify the publisher of the extension to be un-shared.")
	.option("-e, --extension <extension_id>", "Specify the name of the extension to be un-shared.")
	.option("-v, --vsix <path_to_vsix>", "If specified, discovers the publisher & extension ID from the package.")
	.option("-g, --gallery-url <gallery_url>", "Specify the URL to the gallery. [https://app.market.visualstudio.com]")
	.option("-t, --token <token>", "Specify your personal access token.")
	.option("-s, --settings <settings_path>", "Specify the path to a settings file. [./settings.vset.json]")
	.action(App.unshareExtension);
	
program
	.command("show")
	.description("Show information about an extension.")
	.option("-p, --publisher <publisher>", "Specify the publisher of the extension to be shared.")
	.option("-e, --extension <extension_id>", "Specify the name of the extension to be shared.")
	.option("-v, --vsix <path_to_vsix>", "If specified, discovers the publisher & extension ID from the package.")
	.option("-g, --gallery-url <gallery_url>", "Specify the URL to the gallery. [https://app.market.visualstudio.com]")
	.option("-t, --token <token>", "Specify your personal access token.")
	.option("-s, --settings <settings_path>", "Specify the path to a settings file. [./settings.vset.json]")
	.action(App.showExtension);
	
program
	.command("migrate <path_to_manifest> <publisher_name> [output_path]")
	.description("Convert a manifest to the new contribution model introduced in M85.")
	.option("-f, --force-overwrite", "Overwrite an existing file, or overwrite the original manifest when output_path is not specified.")
	.action(App.toM85);
	
program
	.command("genresources <generated_resjson_path>")
	.description("Generate a resjson file for an extension, which is used for string localization.")
	.option("-r, --root <root>", "Specify the root for files in your vsix package. [.]")
	.option("-m, --manifest-glob <glob>", "Specify the pattern for manifest files to join. [vss-extension.json]")
	.option("-s, --settings <settings_path>", "Specify the path to a settings file. [./settings.vset.json]")
	.option("-i, --override <overrides_JSON>", "Specify a JSON string to override anything in the manifests.")
	.action(App.genResources);

program.parse(process.argv);

let commandNames = program["commands"].map(c => c._name);
if (program["rawArgs"].length < 3 || commandNames.indexOf(program["rawArgs"][2]) === -1) {
	program.help();
}<|MERGE_RESOLUTION|>--- conflicted
+++ resolved
@@ -7,11 +7,7 @@
 import inquirer = require("inquirer");
 import loc = require("./loc");
 import log = require("./logger");
-<<<<<<< HEAD
-import _package = require("./package");
-=======
 import pkg = require("./package");
->>>>>>> e6d027ed
 import path = require("path");
 import program = require("commander");
 import publish = require("./publish");
@@ -41,19 +37,11 @@
 	
 	function doPackageCreate(settings: settings.PackageSettings): Q.Promise<string> {
 		log.info("Begin package creation", 1);
-<<<<<<< HEAD
-		let merger = new _package.Package.Merger(settings);
-		log.info("Merge partial manifests", 2);
-		return merger.merge().then((vsixComponents) => {
-			log.success("Merged successfully");
-			let vsixWriter = new _package.Package.VsixWriter(vsixComponents.vsoManifest, vsixComponents.vsixManifest, vsixComponents.files);
-=======
 		let merger = new pkg.Package.Merger(settings);
 		log.info("Merge partial manifests", 2);
 		return merger.merge().then((vsixComponents) => {
 			log.success("Merged successfully");
 			let vsixWriter = new pkg.Package.VsixWriter(settings, vsixComponents);
->>>>>>> e6d027ed
 			log.info("Beginning writing VSIX", 2);
 			return vsixWriter.writeVsix().then((outPath: string) => {
 				log.info("VSIX written to: %s", 3, outPath);
@@ -209,7 +197,7 @@
 }
 
 program
-	.version("0.4.14")
+	.version("0.4.16")
 	.option("--fiddler", "Use the fiddler proxy for REST API calls.")
 	.option("--nologo", "Suppress printing the VSET logo.")
 	.option("--debug", "Print debug log messages.")
